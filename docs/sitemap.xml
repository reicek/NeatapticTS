<?xml version="1.0" encoding="UTF-8"?>
<urlset xmlns="http://www.sitemaps.org/schemas/sitemap/0.9">

    
    <url>
     <loc>https://wagenaartje.github.io/neataptic//</loc>
<<<<<<< HEAD
     <lastmod>2017-07-14</lastmod>
=======
     <lastmod>2017-07-11</lastmod>
>>>>>>> 00eb5942
     <changefreq>daily</changefreq>
    </url>
    

    
        
    <url>
     <loc>https://wagenaartje.github.io/neataptic//docs/</loc>
<<<<<<< HEAD
     <lastmod>2017-07-14</lastmod>
=======
     <lastmod>2017-07-11</lastmod>
>>>>>>> 00eb5942
     <changefreq>daily</changefreq>
    </url>
        
    <url>
     <loc>https://wagenaartje.github.io/neataptic/</loc>
     <lastmod></lastmod>
     <changefreq>daily</changefreq>
    </url>
        
    <url>
     <loc>https://wagenaartje.github.io/neataptic/</loc>
     <lastmod></lastmod>
     <changefreq>daily</changefreq>
    </url>
        
    <url>
     <loc>https://wagenaartje.github.io/neataptic/</loc>
     <lastmod></lastmod>
     <changefreq>daily</changefreq>
    </url>
        
    <url>
     <loc>https://wagenaartje.github.io/neataptic/</loc>
     <lastmod></lastmod>
     <changefreq>daily</changefreq>
    </url>
        
    <url>
     <loc>https://wagenaartje.github.io/neataptic/</loc>
     <lastmod></lastmod>
     <changefreq>daily</changefreq>
    </url>
        
    <url>
     <loc>https://wagenaartje.github.io/neataptic//docs/neat/</loc>
<<<<<<< HEAD
     <lastmod>2017-07-14</lastmod>
=======
     <lastmod>2017-07-11</lastmod>
>>>>>>> 00eb5942
     <changefreq>daily</changefreq>
    </url>
        
    

    
        
    <url>
     <loc>https://wagenaartje.github.io/neataptic//articles/</loc>
<<<<<<< HEAD
     <lastmod>2017-07-14</lastmod>
=======
     <lastmod>2017-07-11</lastmod>
>>>>>>> 00eb5942
     <changefreq>daily</changefreq>
    </url>
        
    <url>
     <loc>https://wagenaartje.github.io/neataptic//articles/neuroevolution/</loc>
<<<<<<< HEAD
     <lastmod>2017-07-14</lastmod>
=======
     <lastmod>2017-07-11</lastmod>
>>>>>>> 00eb5942
     <changefreq>daily</changefreq>
    </url>
        
    <url>
     <loc>https://wagenaartje.github.io/neataptic//articles/targetseeking/</loc>
<<<<<<< HEAD
     <lastmod>2017-07-14</lastmod>
=======
     <lastmod>2017-07-11</lastmod>
>>>>>>> 00eb5942
     <changefreq>daily</changefreq>
    </url>
        
    <url>
     <loc>https://wagenaartje.github.io/neataptic//articles/agario/</loc>
<<<<<<< HEAD
     <lastmod>2017-07-14</lastmod>
=======
     <lastmod>2017-07-11</lastmod>
>>>>>>> 00eb5942
     <changefreq>daily</changefreq>
    </url>
        
    <url>
     <loc>https://wagenaartje.github.io/neataptic//articles/classifycolors/</loc>
<<<<<<< HEAD
     <lastmod>2017-07-14</lastmod>
=======
     <lastmod>2017-07-11</lastmod>
>>>>>>> 00eb5942
     <changefreq>daily</changefreq>
    </url>
        
    <url>
     <loc>https://wagenaartje.github.io/neataptic//articles/playground/</loc>
<<<<<<< HEAD
     <lastmod>2017-07-14</lastmod>
=======
     <lastmod>2017-07-11</lastmod>
>>>>>>> 00eb5942
     <changefreq>daily</changefreq>
    </url>
        
    

</urlset><|MERGE_RESOLUTION|>--- conflicted
+++ resolved
@@ -1,27 +1,15 @@
 <?xml version="1.0" encoding="UTF-8"?>
 <urlset xmlns="http://www.sitemaps.org/schemas/sitemap/0.9">
 
-    
     <url>
      <loc>https://wagenaartje.github.io/neataptic//</loc>
-<<<<<<< HEAD
      <lastmod>2017-07-14</lastmod>
-=======
-     <lastmod>2017-07-11</lastmod>
->>>>>>> 00eb5942
      <changefreq>daily</changefreq>
     </url>
-    
 
-    
-        
     <url>
      <loc>https://wagenaartje.github.io/neataptic//docs/</loc>
-<<<<<<< HEAD
      <lastmod>2017-07-14</lastmod>
-=======
-     <lastmod>2017-07-11</lastmod>
->>>>>>> 00eb5942
      <changefreq>daily</changefreq>
     </url>
         
@@ -57,78 +45,43 @@
         
     <url>
      <loc>https://wagenaartje.github.io/neataptic//docs/neat/</loc>
-<<<<<<< HEAD
      <lastmod>2017-07-14</lastmod>
-=======
-     <lastmod>2017-07-11</lastmod>
->>>>>>> 00eb5942
      <changefreq>daily</changefreq>
     </url>
         
-    
-
-    
-        
     <url>
      <loc>https://wagenaartje.github.io/neataptic//articles/</loc>
-<<<<<<< HEAD
      <lastmod>2017-07-14</lastmod>
-=======
-     <lastmod>2017-07-11</lastmod>
->>>>>>> 00eb5942
      <changefreq>daily</changefreq>
     </url>
         
     <url>
      <loc>https://wagenaartje.github.io/neataptic//articles/neuroevolution/</loc>
-<<<<<<< HEAD
      <lastmod>2017-07-14</lastmod>
-=======
-     <lastmod>2017-07-11</lastmod>
->>>>>>> 00eb5942
      <changefreq>daily</changefreq>
     </url>
         
     <url>
      <loc>https://wagenaartje.github.io/neataptic//articles/targetseeking/</loc>
-<<<<<<< HEAD
      <lastmod>2017-07-14</lastmod>
-=======
-     <lastmod>2017-07-11</lastmod>
->>>>>>> 00eb5942
      <changefreq>daily</changefreq>
     </url>
         
     <url>
      <loc>https://wagenaartje.github.io/neataptic//articles/agario/</loc>
-<<<<<<< HEAD
      <lastmod>2017-07-14</lastmod>
-=======
-     <lastmod>2017-07-11</lastmod>
->>>>>>> 00eb5942
      <changefreq>daily</changefreq>
     </url>
         
     <url>
      <loc>https://wagenaartje.github.io/neataptic//articles/classifycolors/</loc>
-<<<<<<< HEAD
      <lastmod>2017-07-14</lastmod>
-=======
-     <lastmod>2017-07-11</lastmod>
->>>>>>> 00eb5942
      <changefreq>daily</changefreq>
     </url>
         
     <url>
      <loc>https://wagenaartje.github.io/neataptic//articles/playground/</loc>
-<<<<<<< HEAD
      <lastmod>2017-07-14</lastmod>
-=======
-     <lastmod>2017-07-11</lastmod>
->>>>>>> 00eb5942
      <changefreq>daily</changefreq>
     </url>
-        
-    
-
 </urlset>